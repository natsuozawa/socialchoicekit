import numpy as np

from socialchoicekit.utils import check_tie_breaker, check_profile, check_valuation_profile

class Profile(np.ndarray):
  """
  The generic profile class. In the background, this is just a numpy array.

  An (N, M) array, where N is the number of agents and M is the number of alternatives or items. The element at (i, j) indicates the rank of alternative or item j in the preference list of agent i. The rank is an integer, where 1 is the most preferred. If the rank is unknown or the item is unacceptable, the element would be NaN.
  """
  def __init__(self):
    raise RuntimeError("Call the 'of' method")

  @staticmethod
  def of(arr: np.ndarray) -> "Profile":
    check_profile(arr, is_complete=False, is_strict=False)
    return arr.view(Profile)

class StrictProfile(Profile):
  """
  Profiles that do not allow ties.

  An (N, M) array, where N is the number of agents and M is the number of alternatives or items. The element at (i, j) indicates the rank of alternative or item j in the preference list of agent i. The rank is an integer, where 1 is the most preferred. If the rank is unknown or the item is unacceptable, the element would be NaN. The profile does not allow ties (i.e., no two alternatives can have the same rank for an agent).
  """
  @staticmethod
  def of(arr: np.ndarray) -> "StrictProfile":
    check_profile(arr, is_complete=False, is_strict=True)
    return arr.view(StrictProfile)

class ProfileWithTies(Profile):
  """
  Profiles that allow ties.

  An (N, M) array, where N is the number of agents and M is the number of alternatives or items. The element at (i, j) indicates the rank of alternative or item j in the preference list of agent i. The rank is an integer, where 1 is the most preferred. If the rank is unknown or the item is unacceptable, the element would be NaN. The profile allows ties (i.e., two or more alternatives can have the same rank for an agent).
  """
  @staticmethod
  def of(arr: np.ndarray) -> "ProfileWithTies":
    check_profile(arr, is_complete=False, is_strict=False)
    return arr.view(ProfileWithTies)

class CompleteProfile(Profile):
  """
  Profiles that do not have any NaN values.

  An (N, M) array, where N is the number of agents and M is the number of alternatives or items. The element at (i, j) indicates the rank of alternative or item j in the preference list of agent i. The rank is an integer, where 1 is the most preferred.
  """
  @staticmethod
  def of(arr: np.ndarray) -> "CompleteProfile":
    check_profile(arr, is_complete=True, is_strict=False)
    return arr.view(CompleteProfile)

class IncompleteProfile(Profile):
  """
  Profiles that have NaN values.

  An (N, M) array, where N is the number of agents and M is the number of alternatives or items. The element at (i, j) indicates the rank of alternative or item j in the preference list of agent i. The rank is an integer, where 1 is the most preferred. If the rank is unknown or the item is unacceptable, the element would be NaN.
  """
  @staticmethod
  def of(arr: np.ndarray) -> "IncompleteProfile":
    check_profile(arr, is_complete=False, is_strict=False)
    return arr.view(IncompleteProfile)

class StrictCompleteProfile(StrictProfile, CompleteProfile):
  """
  Corresponds to SoC (Strict Orders - Complete List) in Preflib.

  An (N, M) array, where N is the number of agents and M is the number of alternatives or items. The element at (i, j) indicates the rank of alternative or item j in the preference list of agent i. The rank is an integer, where 1 is the most preferred. The profile does not allow ties (i.e., no two alternatives can have the same rank for an agent).
  """
  @staticmethod
  def of(arr: np.ndarray) -> "StrictCompleteProfile":
    check_profile(arr, is_complete=True, is_strict=True)
    return arr.view(StrictCompleteProfile)

class StrictIncompleteProfile(StrictProfile, IncompleteProfile):
  """
  Corresponds to SoI (Strict Orders - Incomplete List) in Preflib.

  An (N, M) array, where N is the number of agents and M is the number of alternatives or items. The element at (i, j) indicates the rank of alternative or item j in the preference list of agent i. The rank is an integer, where 1 is the most preferred. If the rank is unknown or the item is unacceptable, the element would be NaN. The profile does not allow ties (i.e., no two alternatives can have the same rank for an agent).
  """
  @staticmethod
  def of(arr: np.ndarray) -> "StrictIncompleteProfile":
    check_profile(arr, is_complete=False, is_strict=True)
    return arr.view(StrictIncompleteProfile)

class CompleteProfileWithTies(ProfileWithTies, CompleteProfile):
  """
  Corresponds to ToC (Orders with Ties - Complete List) in Preflib.

  An (N, M) array, where N is the number of agents and M is the number of alternatives or items. The element at (i, j) indicates the rank of alternative or item j in the preference list of agent i. The rank is an integer, where 1 is the most preferred. The profile allows ties (i.e., two or more alternatives can have the same rank for an agent).
  """
  @staticmethod
  def of(arr: np.ndarray) -> "CompleteProfileWithTies":
    check_profile(arr, is_complete=True, is_strict=False)
    return arr.view(CompleteProfileWithTies)

class IncompleteProfileWithTies(ProfileWithTies, IncompleteProfile):
  """
  Corresponds to ToI (Orders with Ties - Incomplete List) in Preflib.

  An (N, M) array, where N is the number of agents and M is the number of alternatives or items. The element at (i, j) indicates the rank of alternative or item j in the preference list of agent i. The rank is an integer, where 1 is the most preferred. If the rank is unknown or the item is unacceptable, the element would be NaN. The profile allows ties (i.e., two or more alternatives can have the same rank for an agent).
  """
  @staticmethod
  def of(arr: np.ndarray) -> "IncompleteProfileWithTies":
    check_profile(arr, is_complete=False, is_strict=False)
    return arr.view(IncompleteProfileWithTies)

class ValuationProfile(np.ndarray):
  """
  The generic valuation profile class. In the background, this is just a numpy array.

  An (N, M) array, where N is the number of agents and M is the number of alternatives or items. The element at (i, j) indicates the utility value (agent's cardinal preference) for alternative or item j. If the value is unknown or the item is unacceptable, the element would be NaN.
  """
  def __init__(self):
    raise RuntimeError("Call the 'of' method")

  @staticmethod
  def of(arr: np.ndarray) -> "ValuationProfile":
    check_valuation_profile(arr, is_complete=False)
    return arr.view(ValuationProfile)

class CompleteValuationProfile(ValuationProfile):
  """
  Valuation profiles that do not have any NaN values.

  An (N, M) array, where N is the number of agents and M is the number of alternatives or items. The element at (i, j) indicates the utility value (agent's cardinal preference) for alternative or item j.
  """
  @staticmethod
  def of(arr: np.ndarray) -> "CompleteValuationProfile":
    check_valuation_profile(arr, is_complete=True)
    return arr.view(CompleteValuationProfile)

class IncompleteValuationProfile(ValuationProfile):
  """
  Valuation profiles that have NaN values.

  An (N, M) array, where N is the number of agents and M is the number of alternatives or items. The element at (i, j) indicates the utility value (agent's cardinal preference) for alternative or item j. If the value is unknown or the item is unacceptable, the element would be NaN.
  """
  @staticmethod
  def of(arr: np.ndarray) -> "IncompleteValuationProfile":
    check_valuation_profile(arr, is_complete=False)
    return arr.view(IncompleteValuationProfile)

<<<<<<< HEAD
def incomplete_valuation_profile_to_complete_valuation_profile(
  valuation_profile: ValuationProfile,
) -> CompleteValuationProfile:
  """
  Converts an incomplete valuation profile to a complete valuation profile. np.nan values will be assigned a value of 0.

  Parameters
  ----------
  valuation_profile: ValuationProfile

  Returns
  -------
  CompleteValuationProfile
  """
  return CompleteValuationProfile.of(np.where(np.isnan(valuation_profile), 0, valuation_profile))
=======
class IntegerValuationProfile(ValuationProfile):
  """
  Valuation profile with only integer values.
  An (N, M) array, where N is the number of agents and M is the number of alternatives or items. The element at (i, j) indicates the utility value (agent's cardinal preference) for alternative or item j. If the value is unknown or the item is unacceptable, the element would be NaN.
  """
  @staticmethod
  def of(arr: np.ndarray) -> "IntegerValuationProfile":
    check_valuation_profile(arr, is_complete=False)
    if not np.issubdtype(arr.dtype, np.integer):
      raise ValueError("The input array must have integer values")
    return arr.view(IntegerValuationProfile)

class CompleteIntegerValuationProfile(CompleteValuationProfile, IntegerValuationProfile):
  """
  Valuation profile with only integer values and no NaN values.
  An (N, M) array, where N is the number of agents and M is the number of alternatives or items. The element at (i, j) indicates the utility value (agent's cardinal preference) for alternative or item j.
  """
  @staticmethod
  def of(arr: np.ndarray) -> "CompleteIntegerValuationProfile":
    check_valuation_profile(arr, is_complete=True)
    if not np.issubdtype(arr.dtype, np.integer):
      raise ValueError("The input array must have integer values")
    return arr.view(CompleteIntegerValuationProfile)

class IncompleteIntegerValuationProfile(IncompleteValuationProfile, IntegerValuationProfile):
  """
  Valuation profile with only integer values and NaN values.
  An (N, M) array, where N is the number of agents and M is the number of alternatives or items. The element at (i, j) indicates the utility value (agent's cardinal preference) for alternative or item j. If the value is unknown or the item is unacceptable, the element would be NaN.
  """
  @staticmethod
  def of(arr: np.ndarray) -> "IncompleteIntegerValuationProfile":
    check_valuation_profile(arr, is_complete=False)
    if not np.issubdtype(arr.dtype, np.integer):
      raise ValueError("The input array must have integer values")
    return arr.view(IncompleteIntegerValuationProfile)
>>>>>>> a644e3d4

def incomplete_profile_to_complete_profile(
  profile: Profile,
  tie_breaker: str = "random",
) -> CompleteProfile:
  """
  Converts an incomplete profile to a complete profile. np.nan values will be assigned a rank such that they are least preferred.

  Parameters
  ----------
  profile: Profile

  tie_breaker: {"random", "first", "accept"}
    - "random": shuffle np.nan items into a random order
    - "first": sort the np.nan items in ascending order
    - "accept": give all np.nan items the same rank - this results in a non-strict profile

  Returns
  -------
  StrictCompleteProfile
    if profile is StrictProfile and tie_breaker is not "accept"
  CompleteProfileWithTies
    otherwise
  """
  check_tie_breaker(tie_breaker, include_accept=True)
  check_profile(profile, is_complete=False, is_strict=False)
  n = profile.shape[0]
  m = profile.shape[1]
  complete_profile = np.array(profile)
  for i in range(n):
    nan_indices = np.where(np.isnan(profile[i]))[0]
    num_nan = len(nan_indices)
    if tie_breaker == "random":
      np.random.shuffle(nan_indices)
    elif tie_breaker == "first":
      nan_indices = np.sort(nan_indices)
    if tie_breaker == "accept":
      complete_profile[i, nan_indices] = m - num_nan + 1
    else:
      # np.arange is not inclusive of the second argument.
      complete_profile[i, nan_indices] = np.arange(m - num_nan + 1, m + 1)
  if tie_breaker != "accept" and isinstance(profile, StrictProfile):
    return StrictCompleteProfile.of(complete_profile)
  return CompleteProfileWithTies.of(complete_profile)

def profile_with_ties_to_strict_profile(
  profile: Profile,
  tie_breaker: str = "random",
):
  """
  Converts a profile with ties to a strict profile. If there are ties, the tie_breaker will be used to break the ties.

  Parameters
  ----------
  profile: Profile

  tie_breaker: {"random", "first"}
    - "random": shuffle the tied items into a random order
    - "first": sort the tied items in ascending order
    accept is not allowed.

  Returns
  -------
  StrictCompleteProfile
    if profile is CompleteProfile
  StrictIncompleteProfile
    otherwise
  """
  check_tie_breaker(tie_breaker, include_accept=False)
  check_profile(profile, is_complete=False, is_strict=False)
  n = profile.shape[0]
  m = profile.shape[1]
  strict_profile = np.array(profile)
  ranked_profile = np.argsort(profile, axis=1)
  for i in range(n):
    r = 0
    while r < m:
      k = 1
      while k < m - r and profile[i, ranked_profile[i, r + k]] == profile[i, ranked_profile[i, r]]:
        k += 1
      num_tied = k
      if num_tied > 1:
        # There is a tie.
        tied_indices = np.array([ranked_profile[i, r + j] for j in range(num_tied)])
        if tie_breaker == "random":
          np.random.shuffle(tied_indices)
        if tie_breaker == "first":
          tied_indices = np.sort(tied_indices)
        strict_profile[i, tied_indices] = np.arange(r + 1, r + num_tied + 1)

      r += num_tied
  if isinstance(profile, CompleteProfile):
    return StrictCompleteProfile.of(strict_profile)
  return StrictIncompleteProfile.of(strict_profile)

def compute_ordinal_profile(cardinal_profile: ValuationProfile) -> StrictProfile:
  """
  Computes the ordinal utility from the inputted cardinal utility. The input cardinal utility does not need to be normalized or complete.

  Parameters
  ----------
  cardinal_profile: ValuationProfile
    A (N, M) array, where N is the number of agents and M is the number of items or alternatives. The element at (i, j) indicates the agent's cardinal utility for alternative j. If the agent finds an item or alternative unacceptable, the element would be np.nan.

  Returns
  -------
  StrictProfile
    A (N, M) array, where N is the number of agents and M is the number of items or alternatives. The element at (i, j) indicates the agent's ordinal utility for alternative j, where 1 is the most preferred alternative and M is the least preferred alternative. If the agent finds an item or alternative unacceptable, the element would be np.nan.
    This would be a StrictCompleteProfile if the input cardinal_profile is a CompleteValuationProfile. Otherwise, this would be a StrictIncompleteProfile.
  """
  # TODO: allow for tie_breaker specification

  n = cardinal_profile.shape[0]
  m = cardinal_profile.shape[1]

  # Sort by descending with np.nan at end
  ranked_profile = np.argsort(cardinal_profile * -1, axis=1).view(np.ndarray)

  # Preserve np.nan
  ans = cardinal_profile.view(np.ndarray) * 0
  for agent in range(n):
    for item_rank in range(m):
      # Preserve np.nan with +=
      ans[agent, ranked_profile[agent, item_rank]] += item_rank + 1
  if isinstance(cardinal_profile, CompleteValuationProfile):
    return StrictCompleteProfile.of(ans)
  return StrictIncompleteProfile.of(ans)

def is_consistent_valuation_profile(
  valuation_profile: ValuationProfile,
  profile: Profile,
):
  """
  Checks if the supplied valuation profile is consistent with the supplied ordinal profile.

  Parameters
  ----------
  valuation_profile: ValuationProfile

  profile: Profile

  Returns
  -------
  bool
    True if the valuation profile is consistent with the ordinal profile. False otherwise.
  """
  check_valuation_profile(valuation_profile, is_complete=False)
  check_profile(profile, is_complete=False, is_strict=False)

  n = valuation_profile.shape[0]
  m = valuation_profile.shape[1]

  # Sort by descending with np.nan at end
  ranked_valuation_profile = np.argsort(valuation_profile * -1, axis=1).view(np.ndarray)
  ranked_profile = np.argsort(profile, axis=1).view(np.ndarray)

  # Preserve np.nan
  for agent in range(n):
    for item_rank in range(m):
      item_from_valuation_profile = ranked_valuation_profile[agent, item_rank]
      item_from_profile = ranked_profile[agent, item_rank]
      if item_from_valuation_profile == item_from_profile:
        continue
      elif np.allclose(valuation_profile[agent, item_from_profile], valuation_profile[agent, item_from_valuation_profile]):
        continue
      return False
  return True<|MERGE_RESOLUTION|>--- conflicted
+++ resolved
@@ -140,23 +140,6 @@
     check_valuation_profile(arr, is_complete=False)
     return arr.view(IncompleteValuationProfile)
 
-<<<<<<< HEAD
-def incomplete_valuation_profile_to_complete_valuation_profile(
-  valuation_profile: ValuationProfile,
-) -> CompleteValuationProfile:
-  """
-  Converts an incomplete valuation profile to a complete valuation profile. np.nan values will be assigned a value of 0.
-
-  Parameters
-  ----------
-  valuation_profile: ValuationProfile
-
-  Returns
-  -------
-  CompleteValuationProfile
-  """
-  return CompleteValuationProfile.of(np.where(np.isnan(valuation_profile), 0, valuation_profile))
-=======
 class IntegerValuationProfile(ValuationProfile):
   """
   Valuation profile with only integer values.
@@ -192,7 +175,6 @@
     if not np.issubdtype(arr.dtype, np.integer):
       raise ValueError("The input array must have integer values")
     return arr.view(IncompleteIntegerValuationProfile)
->>>>>>> a644e3d4
 
 def incomplete_profile_to_complete_profile(
   profile: Profile,
@@ -359,4 +341,20 @@
       elif np.allclose(valuation_profile[agent, item_from_profile], valuation_profile[agent, item_from_valuation_profile]):
         continue
       return False
-  return True+  return True
+
+def incomplete_valuation_profile_to_complete_valuation_profile(
+  valuation_profile: ValuationProfile,
+) -> CompleteValuationProfile:
+  """
+  Converts an incomplete valuation profile to a complete valuation profile. np.nan values will be assigned a value of 0.
+
+  Parameters
+  ----------
+  valuation_profile: ValuationProfile
+
+  Returns
+  -------
+  CompleteValuationProfile
+  """
+  return CompleteValuationProfile.of(np.where(np.isnan(valuation_profile), 0, valuation_profile))